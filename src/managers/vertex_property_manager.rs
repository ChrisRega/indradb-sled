--- conflicted
+++ resolved
@@ -1,12 +1,7 @@
 use std::collections::HashMap;
 use std::io::Cursor;
 
-<<<<<<< HEAD
-use indradb::{Identifier, Json, util};
-=======
-use ecow::EcoVec;
 use indradb::{util, Identifier, Json};
->>>>>>> 7453073d
 use serde_json::Value as JsonValue;
 use sled::{IVec, Tree};
 use uuid::Uuid;
